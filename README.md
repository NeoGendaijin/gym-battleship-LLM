# gym-battleship
Battleship environment using the OpenAI environment toolkit.<img align="right" width="320"  src="battleship.png"> 

## Battleship Environment
### Basics

Make and initialize an environment:
```python
import gym
import gym_battleship
env = gym.make('Battleship-v0')
env.reset()
```

Get the action space and the observation space:
```python
ACTION_SPACE = env.action_space.n
OBSERVATION_SPACE = env.observation_space.shape[0]
```

Run a random agent:
```python
for i in range(10):
    env.step(env.action_space.sample())
```

Observe the hidden game state:
```python
print(env.board_generated)
```
### Valid actions

There is two way to input the action.  
The first way is to input the tuple as it is:
```python
env = gym.make('battleship-v0')
env.reset()
action = (0, 0)
env.step(action)
```

The second way is to input an encoded action:
```python
env = gym.make('battleship-v0')
env.reset()
action = 10
env.step(action)
```

### Customize environments

The original battleship game is played on a 10x10 grid and the fleet is composed 5 ships:  Carrier (occupies 5 spaces), Battleship (4), Cruiser (3), Submarine (3), and Destroyer (2).  

Therefore, the default parameters are :
```python
ship_sizes = {5: 1, 4: 1, 3: 2, 2: 1}
board_size = (10, 10)
```

It is possible to change the parameters when making the environment:
```python
import gym
import gym_battleship

env = gym.make('battleship-v0', ship_sizes={4: 2, 3: 1}, board_size=(5, 5))
```

The other possible parameters are the different rewards as well as the maximum step:
```python
import gym
import gym_battleship

env = gym.make('battleship-v0', episode_steps=10, reward_dictionary={'win': 200})
```

The default reward keys and values are the following:
```python
reward_dictionary = {
    'win': 100,
    'missed': 0,
    'touched': 1,
    'repeat_missed': -1,
    'repeat_touched': -0.5
}
```
It is only necessary to pass to the environment the rewards that you want to edit.

### Render

Two functions exist to render the environment:
```python
env.render_board_generated()
```
```python
env.render()
```
Examples of renders using on an Ipython notebook (`env.render()` on the left and `env.render_board_generated()` on the right)
![ipython-render](ipython-render.jpg)

<details>
    <summary>Code snippet for rendering</summary>

        import gym
        import gym_battleship

        env = gym.make('battleship-v0')
        env.reset()

        for i in range(10):
            env.step(env.action_space.sample())
            env.render()

        env.render_board_generated()
        
</details>

Unfortunately, the pretty print of dataframe in IDE or console will not be as nice as a dataframe displayed in a notebook.

<<<<<<< HEAD
## Adversarial Battleship Environment

### About
Adversarial battleship environment is an environment that aim to make a battle between two reinforcement learning agent.
This environment is inspired by the Generative Adversarial Algorithms (GANs).
One agent is the defender and has the goal to strategically place his ships, while the other has the role of the attacker,
like in the `Battleship-v0` environment.

### Basics

The following script shows how to train the two agents:

```
import gym
import gym_battleship
from collections import namedtuple

env = gym.make('AdversarialBattleship-v0')
step = namedtuple('step', ['state', 'reward', 'done', 'info'])

attacker_agent = env.attacker_action_space.sample
defender_agent = env.defender_action_space.sample

num_episodes = 1
for episode in range(num_episodes):

    defender_old_state = env.defender_reset()
    while True:
        defender_action = defender_agent()
        return_value = env.defender_step(*defender_action)
        if return_value:
            defender_step = step(*return_value)
            # defender_agent.learn(defender_old_state, defender_step.reward, defender_step.state, defender_step.done)
            defender_old_state = defender_step.state
        else:
            break

    attacker_step = step(*env.attacker_initialization(), False, {})
    env.render_board_generated()

    while not attacker_step.done:
        attacker_action = attacker_agent()
        attacker_step = step(*env.attacker_step(attacker_action))
        # defender_agent.learn(attacker_old_state, attacker_step.reward, attacker_step.state, attacker_step.done)
        attacker_old_state = attacker_step.state

    defender_step = step(*env.defender_step(*defender_action))
    # defender_agent.learn(defender_old_state, defender_step.reward, defender_step.state, defender_step.done)
```

First the defender, place his ships, then he received a `None` value to indicate that he needs to wait the action of the
attackers. Then the attackers plays like in `Battleship-v0`. Finally, the defender get his reward and can do its last
learning step.

The render and customization is identical as in the `Battleship-v0` environment.
=======
## Todo

- Write docstring
- Create methods to let agents choose the position of the ships
>>>>>>> ff759673

## Requirements

gym  
numpy

## Installation

The command to install the repository via pip is:
```bash
pip install git+https://github.com/thomashirtz/gym-battleship#egg=gym-battleship
```<|MERGE_RESOLUTION|>--- conflicted
+++ resolved
@@ -1,14 +1,13 @@
 # gym-battleship
 Battleship environment using the OpenAI environment toolkit.<img align="right" width="320"  src="battleship.png"> 
 
-## Battleship Environment
-### Basics
+## Basics
 
 Make and initialize an environment:
 ```python
 import gym
 import gym_battleship
-env = gym.make('Battleship-v0')
+env = gym.make('battleship-v0')
 env.reset()
 ```
 
@@ -28,7 +27,7 @@
 ```python
 print(env.board_generated)
 ```
-### Valid actions
+## Valid actions
 
 There is two way to input the action.  
 The first way is to input the tuple as it is:
@@ -47,7 +46,7 @@
 env.step(action)
 ```
 
-### Customize environments
+## Customize environments
 
 The original battleship game is played on a 10x10 grid and the fleet is composed 5 ships:  Carrier (occupies 5 spaces), Battleship (4), Cruiser (3), Submarine (3), and Destroyer (2).  
 
@@ -85,7 +84,7 @@
 ```
 It is only necessary to pass to the environment the rewards that you want to edit.
 
-### Render
+## Render
 
 Two functions exist to render the environment:
 ```python
@@ -116,68 +115,10 @@
 
 Unfortunately, the pretty print of dataframe in IDE or console will not be as nice as a dataframe displayed in a notebook.
 
-<<<<<<< HEAD
-## Adversarial Battleship Environment
-
-### About
-Adversarial battleship environment is an environment that aim to make a battle between two reinforcement learning agent.
-This environment is inspired by the Generative Adversarial Algorithms (GANs).
-One agent is the defender and has the goal to strategically place his ships, while the other has the role of the attacker,
-like in the `Battleship-v0` environment.
-
-### Basics
-
-The following script shows how to train the two agents:
-
-```
-import gym
-import gym_battleship
-from collections import namedtuple
-
-env = gym.make('AdversarialBattleship-v0')
-step = namedtuple('step', ['state', 'reward', 'done', 'info'])
-
-attacker_agent = env.attacker_action_space.sample
-defender_agent = env.defender_action_space.sample
-
-num_episodes = 1
-for episode in range(num_episodes):
-
-    defender_old_state = env.defender_reset()
-    while True:
-        defender_action = defender_agent()
-        return_value = env.defender_step(*defender_action)
-        if return_value:
-            defender_step = step(*return_value)
-            # defender_agent.learn(defender_old_state, defender_step.reward, defender_step.state, defender_step.done)
-            defender_old_state = defender_step.state
-        else:
-            break
-
-    attacker_step = step(*env.attacker_initialization(), False, {})
-    env.render_board_generated()
-
-    while not attacker_step.done:
-        attacker_action = attacker_agent()
-        attacker_step = step(*env.attacker_step(attacker_action))
-        # defender_agent.learn(attacker_old_state, attacker_step.reward, attacker_step.state, attacker_step.done)
-        attacker_old_state = attacker_step.state
-
-    defender_step = step(*env.defender_step(*defender_action))
-    # defender_agent.learn(defender_old_state, defender_step.reward, defender_step.state, defender_step.done)
-```
-
-First the defender, place his ships, then he received a `None` value to indicate that he needs to wait the action of the
-attackers. Then the attackers plays like in `Battleship-v0`. Finally, the defender get his reward and can do its last
-learning step.
-
-The render and customization is identical as in the `Battleship-v0` environment.
-=======
 ## Todo
 
 - Write docstring
 - Create methods to let agents choose the position of the ships
->>>>>>> ff759673
 
 ## Requirements
 
